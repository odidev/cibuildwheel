import os
import shlex
import shutil
import subprocess
import sys
import tempfile
from collections import namedtuple
from glob import glob

from .util import (
    download,
    get_build_verbosity_extra_flags,
    prepare_command,
    get_pip_script,
)


def call(args, env=None, cwd=None, shell=False):
    # print the command executing for the logs
    if shell:
        print('+ %s' % args)
    else:
        print('+ ' + ' '.join(shlex.quote(a) for a in args))

    return subprocess.check_call(args, env=env, cwd=cwd, shell=shell)


def get_python_configurations(build_selector):
    PythonConfiguration = namedtuple('PythonConfiguration', ['version', 'identifier', 'url'])
    python_configurations = [
        PythonConfiguration(version='2.7', identifier='cp27-macosx_x86_64', url='https://www.python.org/ftp/python/2.7.17/python-2.7.17-macosx10.9.pkg'),
        PythonConfiguration(version='3.5', identifier='cp35-macosx_x86_64', url='https://www.python.org/ftp/python/3.5.4/python-3.5.4-macosx10.6.pkg'),
        PythonConfiguration(version='3.6', identifier='cp36-macosx_x86_64', url='https://www.python.org/ftp/python/3.6.8/python-3.6.8-macosx10.9.pkg'),
        PythonConfiguration(version='3.7', identifier='cp37-macosx_x86_64', url='https://www.python.org/ftp/python/3.7.6/python-3.7.6-macosx10.9.pkg'),
        PythonConfiguration(version='3.8', identifier='cp38-macosx_x86_64', url='https://www.python.org/ftp/python/3.8.1/python-3.8.1-macosx10.9.pkg'),
        PythonConfiguration(version='2.7-v7.3.0', identifier='pp27-macosx_x86_64', url='https://bitbucket.org/pypy/pypy/downloads/pypy2.7-v7.3.0-osx64.tar.bz2'),
        PythonConfiguration(version='3.6-v7.3.0', identifier='pp36-macosx_x86_64', url='https://bitbucket.org/pypy/pypy/downloads/pypy3.6-v7.3.0-osx64.tar.bz2'),
    ]

    # skip builds as required
    return [c for c in python_configurations if build_selector(c.identifier)]


<<<<<<< HEAD
def build(project_dir, output_dir, test_command, test_requires, test_extras, before_build, build_verbosity, build_selector, repair_command, environment, dependency_constraints):
=======
SYMLINKS_DIR = '/tmp/cibw_bin'


def make_symlinks(installation_bin_path, python_executable, pip_executable):
    assert os.path.exists(os.path.join(installation_bin_path, python_executable))

    # Python bin folders on Mac don't symlink `python3` to `python`, and neither
    # does PyPy for `pypy` or `pypy3`, so we do that so `python` and `pip` always
    # point to the active configuration.
    if os.path.exists(SYMLINKS_DIR):
        shutil.rmtree(SYMLINKS_DIR)
    os.makedirs(SYMLINKS_DIR)

    os.symlink(os.path.join(installation_bin_path, python_executable), os.path.join(SYMLINKS_DIR, 'python'))
    os.symlink(os.path.join(installation_bin_path, python_executable + '-config'), os.path.join(SYMLINKS_DIR, 'python-config'))
    os.symlink(os.path.join(installation_bin_path, pip_executable), os.path.join(SYMLINKS_DIR, 'pip'))


def install_cpython(version, url):
    installed_system_packages = subprocess.check_output(['pkgutil', '--pkgs'], universal_newlines=True).splitlines()

    # if this version of python isn't installed, get it from python.org and install
    python_package_identifier = 'org.python.Python.PythonFramework-{}'.format(version)
    if python_package_identifier not in installed_system_packages:
        # download the pkg
        download(url, '/tmp/Python.pkg')
        # install
        call(['sudo', 'installer', '-pkg', '/tmp/Python.pkg', '-target', '/'])
        # patch open ssl
        if version == '3.5':
            open_ssl_patch_url = 'https://github.com/mayeut/patch-macos-python-openssl/releases/download/v1.0.2t/patch-macos-python-%s-openssl-v1.0.2t.tar.gz' % version
            download(open_ssl_patch_url, '/tmp/python-patch.tar.gz')
            call(['sudo', 'tar', '-C', '/Library/Frameworks/Python.framework/Versions/{}/'.format(version), '-xmf', '/tmp/python-patch.tar.gz'])

    installation_bin_path = '/Library/Frameworks/Python.framework/Versions/{}/bin'.format(version)
    python_executable = 'python3' if version[0] == '3' else 'python'
    pip_executable = 'pip3' if version[0] == '3' else 'pip'
    make_symlinks(installation_bin_path, python_executable, pip_executable)

    return installation_bin_path


def install_pypy(version, url):
    pypy_tar_bz2 = url.rsplit('/', 1)[-1]
    assert pypy_tar_bz2.endswith(".tar.bz2")
    pypy_base_filename = os.path.splitext(os.path.splitext(pypy_tar_bz2)[0])[0]
    installation_path = os.path.join('/tmp', pypy_base_filename)
    if not os.path.exists(installation_path):
        download(url, os.path.join("/tmp", pypy_tar_bz2))
        call(['tar', '-C', '/tmp', '-xf', os.path.join("/tmp", pypy_tar_bz2)])

        # fix PyPy 7.3.0 bug resulting in wrong macOS platform tag
        if version.endswith("-v7.3.0") and version[0] == '3':
            patch_file = os.path.abspath(os.path.join(os.path.dirname(__file__), 'resources', 'pypy3.6.patch'))
            sysconfigdata_file = os.path.join(installation_path, 'lib_pypy', '_sysconfigdata.py')
            call(['patch', sysconfigdata_file, patch_file, '-N'])  # Always has nonzero return code

    installation_bin_path = os.path.join(installation_path, 'bin')
    python_executable = 'pypy3' if version[0] == '3' else 'pypy'
    pip_executable = 'pip3' if version[0] == '3' else 'pip'
    make_symlinks(installation_bin_path, python_executable, pip_executable)

    return installation_bin_path


def build(project_dir, output_dir, test_command, test_requires, test_extras, before_build, build_verbosity, build_selector, repair_command, environment):
>>>>>>> 774af30d
    abs_project_dir = os.path.abspath(project_dir)
    temp_dir = tempfile.mkdtemp(prefix='cibuildwheel')
    built_wheel_dir = os.path.join(temp_dir, 'built_wheel')
    repaired_wheel_dir = os.path.join(temp_dir, 'repaired_wheel')

    python_configurations = get_python_configurations(build_selector)

<<<<<<< HEAD
    pkgs_output = subprocess.check_output(['pkgutil', '--pkgs'], universal_newlines=True)
    installed_system_packages = pkgs_output.splitlines()

    def call(args, env=None, cwd=None, shell=False):
        # print the command executing for the logs
        if shell:
            print('+ %s' % args)
        else:
            print('+ ' + ' '.join(shlex.quote(a) for a in args))

        return subprocess.check_call(args, env=env, cwd=cwd, shell=shell)
=======
    get_pip_url = 'https://bootstrap.pypa.io/get-pip.py'
    get_pip_script = '/tmp/get-pip.py'

    # get latest pip once and for all
    download(get_pip_url, get_pip_script)
>>>>>>> 774af30d

    for config in python_configurations:
        if config.identifier.startswith('cp'):
            installation_bin_path = install_cpython(config.version, config.url)
        elif config.identifier.startswith('pp'):
            installation_bin_path = install_pypy(config.version, config.url)
        else:
            raise ValueError("Unknown Python implementation")

        env = os.environ.copy()
        env['PATH'] = os.pathsep.join([
            SYMLINKS_DIR,
            installation_bin_path,
            env['PATH'],
        ])

        # Fix issue with site.py setting the wrong `sys.prefix`, `sys.exec_prefix`,
        # `sys.path`, ... for PyPy: https://foss.heptapod.net/pypy/pypy/issues/3175
        # Also fix an issue with the shebang of installed scripts inside the
        # testing virtualenv- see https://github.com/theacodes/nox/issues/44 and
        # https://github.com/pypa/virtualenv/issues/620
        # Also see https://github.com/python/cpython/pull/9516
        env.pop('__PYVENV_LAUNCHER__', None)
        env = environment.as_dictionary(prev_environment=env)

        # check what version we're on
        call(['which', 'python'], env=env)
        call(['python', '--version'], env=env)
        which_python = subprocess.check_output(['which', 'python'], env=env, universal_newlines=True).strip()
        if which_python != '/tmp/cibw_bin/python':
            print("cibuildwheel: python available on PATH doesn't match our installed instance. If you have modified PATH, ensure that you don't overwrite cibuildwheel's entry or insert python above it.", file=sys.stderr)
            exit(1)

        dependency_constraint_flags = []
        if dependency_constraints:
            dependency_constraint_flags = [
                '-c', dependency_constraints.get_for_python_version(config.version)
            ]

        # install pip & wheel
<<<<<<< HEAD
        call(['python', get_pip_script, '--no-setuptools', '--no-wheel'] + dependency_constraint_flags, env=env, cwd="/tmp")
=======
        call(['python', get_pip_script], env=env, cwd="/tmp")
>>>>>>> 774af30d
        assert os.path.exists(os.path.join(installation_bin_path, 'pip'))
        call(['which', 'pip'], env=env)
        call(['pip', '--version'], env=env)
<<<<<<< HEAD
        call(['pip', 'install', '--upgrade', 'setuptools', 'wheel', 'delocate'] + dependency_constraint_flags, env=env)
=======
        which_pip = subprocess.check_output(['which', 'pip'], env=env, universal_newlines=True).strip()
        if which_pip != '/tmp/cibw_bin/pip':
            print("cibuildwheel: pip available on PATH doesn't match our installed instance. If you have modified PATH, ensure that you don't overwrite cibuildwheel's entry or insert pip above it.", file=sys.stderr)
            exit(1)
        call(['pip', 'install', '--upgrade', 'setuptools', 'wheel', 'delocate'], env=env)
>>>>>>> 774af30d

        # setup target platform, only required for python 3.5
        if config.version == '3.5':
            if '_PYTHON_HOST_PLATFORM' not in env:
                # cross-compilation platform override
                env['_PYTHON_HOST_PLATFORM'] = 'macosx-10.9-x86_64'
            if 'ARCHFLAGS' not in env:
                # https://github.com/python/cpython/blob/a5ed2fe0eedefa1649aa93ee74a0bafc8e628a10/Lib/_osx_support.py#L260
                env['ARCHFLAGS'] = '-arch x86_64'
            if 'MACOSX_DEPLOYMENT_TARGET' not in env:
                env['MACOSX_DEPLOYMENT_TARGET'] = '10.9'

        # run the before_build command
        if before_build:
            before_build_prepared = prepare_command(before_build, project=abs_project_dir)
            call(before_build_prepared, env=env, shell=True)

        # build the wheel
        if os.path.exists(built_wheel_dir):
            shutil.rmtree(built_wheel_dir)
        os.makedirs(built_wheel_dir)
        call(['pip', 'wheel', abs_project_dir, '-w', built_wheel_dir, '--no-deps'] + get_build_verbosity_extra_flags(build_verbosity), env=env)
        built_wheel = glob(os.path.join(built_wheel_dir, '*.whl'))[0]

        # repair the wheel
        if os.path.exists(repaired_wheel_dir):
            shutil.rmtree(repaired_wheel_dir)
        os.makedirs(repaired_wheel_dir)
        if built_wheel.endswith('none-any.whl') or not repair_command:
            # pure Python wheel or empty repair command
            shutil.move(built_wheel, repaired_wheel_dir)
        else:
            repair_command_prepared = prepare_command(repair_command, wheel=built_wheel, dest_dir=repaired_wheel_dir)
            call(repair_command_prepared, env=env, shell=True)
        repaired_wheel = glob(os.path.join(repaired_wheel_dir, '*.whl'))[0]

        if test_command:
            # set up a virtual environment to install and test from, to make sure
            # there are no dependencies that were pulled in at build time.
<<<<<<< HEAD
            call(['pip', 'install', 'virtualenv'] + dependency_constraint_flags, env=env)
=======
            call(['pip', 'install', 'virtualenv'], env=env)
>>>>>>> 774af30d
            venv_dir = tempfile.mkdtemp()

            # Use --no-download to ensure determinism by using seed libraries
            # built into virtualenv
            call(['python', '-m', 'virtualenv', '--no-download', venv_dir], env=env)

            virtualenv_env = env.copy()
            virtualenv_env['PATH'] = os.pathsep.join([
                os.path.join(venv_dir, 'bin'),
                virtualenv_env['PATH'],
            ])

            # check that we are using the Python from the virtual environment
            call(['which', 'python'], env=virtualenv_env)

            # install the wheel
            call(['pip', 'install', repaired_wheel + test_extras], env=virtualenv_env)

            # test the wheel
            if test_requires:
                call(['pip', 'install'] + test_requires, env=virtualenv_env)

            # run the tests from $HOME, with an absolute path in the command
            # (this ensures that Python runs the tests against the installed wheel
            # and not the repo code)
            test_command_prepared = prepare_command(test_command, project=abs_project_dir)
            call(test_command_prepared, cwd=os.environ['HOME'], env=virtualenv_env, shell=True)

            # clean up
            shutil.rmtree(venv_dir)

        # we're all done here; move it to output (overwrite existing)
        dst = os.path.join(output_dir, os.path.basename(repaired_wheel))
        shutil.move(repaired_wheel, dst)<|MERGE_RESOLUTION|>--- conflicted
+++ resolved
@@ -41,9 +41,6 @@
     return [c for c in python_configurations if build_selector(c.identifier)]
 
 
-<<<<<<< HEAD
-def build(project_dir, output_dir, test_command, test_requires, test_extras, before_build, build_verbosity, build_selector, repair_command, environment, dependency_constraints):
-=======
 SYMLINKS_DIR = '/tmp/cibw_bin'
 
 
@@ -109,34 +106,13 @@
     return installation_bin_path
 
 
-def build(project_dir, output_dir, test_command, test_requires, test_extras, before_build, build_verbosity, build_selector, repair_command, environment):
->>>>>>> 774af30d
+def build(project_dir, output_dir, test_command, test_requires, test_extras, before_build, build_verbosity, build_selector, repair_command, environment, dependency_constraints):
     abs_project_dir = os.path.abspath(project_dir)
     temp_dir = tempfile.mkdtemp(prefix='cibuildwheel')
     built_wheel_dir = os.path.join(temp_dir, 'built_wheel')
     repaired_wheel_dir = os.path.join(temp_dir, 'repaired_wheel')
 
     python_configurations = get_python_configurations(build_selector)
-
-<<<<<<< HEAD
-    pkgs_output = subprocess.check_output(['pkgutil', '--pkgs'], universal_newlines=True)
-    installed_system_packages = pkgs_output.splitlines()
-
-    def call(args, env=None, cwd=None, shell=False):
-        # print the command executing for the logs
-        if shell:
-            print('+ %s' % args)
-        else:
-            print('+ ' + ' '.join(shlex.quote(a) for a in args))
-
-        return subprocess.check_call(args, env=env, cwd=cwd, shell=shell)
-=======
-    get_pip_url = 'https://bootstrap.pypa.io/get-pip.py'
-    get_pip_script = '/tmp/get-pip.py'
-
-    # get latest pip once and for all
-    download(get_pip_url, get_pip_script)
->>>>>>> 774af30d
 
     for config in python_configurations:
         if config.identifier.startswith('cp'):
@@ -177,23 +153,15 @@
             ]
 
         # install pip & wheel
-<<<<<<< HEAD
-        call(['python', get_pip_script, '--no-setuptools', '--no-wheel'] + dependency_constraint_flags, env=env, cwd="/tmp")
-=======
-        call(['python', get_pip_script], env=env, cwd="/tmp")
->>>>>>> 774af30d
+        call(['python', get_pip_script] + dependency_constraint_flags, env=env, cwd="/tmp")
         assert os.path.exists(os.path.join(installation_bin_path, 'pip'))
         call(['which', 'pip'], env=env)
         call(['pip', '--version'], env=env)
-<<<<<<< HEAD
-        call(['pip', 'install', '--upgrade', 'setuptools', 'wheel', 'delocate'] + dependency_constraint_flags, env=env)
-=======
         which_pip = subprocess.check_output(['which', 'pip'], env=env, universal_newlines=True).strip()
         if which_pip != '/tmp/cibw_bin/pip':
             print("cibuildwheel: pip available on PATH doesn't match our installed instance. If you have modified PATH, ensure that you don't overwrite cibuildwheel's entry or insert pip above it.", file=sys.stderr)
             exit(1)
-        call(['pip', 'install', '--upgrade', 'setuptools', 'wheel', 'delocate'], env=env)
->>>>>>> 774af30d
+        call(['pip', 'install', '--upgrade', 'setuptools', 'wheel', 'delocate'] + dependency_constraint_flags, env=env)
 
         # setup target platform, only required for python 3.5
         if config.version == '3.5':
@@ -233,11 +201,7 @@
         if test_command:
             # set up a virtual environment to install and test from, to make sure
             # there are no dependencies that were pulled in at build time.
-<<<<<<< HEAD
             call(['pip', 'install', 'virtualenv'] + dependency_constraint_flags, env=env)
-=======
-            call(['pip', 'install', 'virtualenv'], env=env)
->>>>>>> 774af30d
             venv_dir = tempfile.mkdtemp()
 
             # Use --no-download to ensure determinism by using seed libraries
