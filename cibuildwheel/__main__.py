import argparse
import os
import sys
import textwrap
import traceback
from configparser import ConfigParser
from pathlib import Path
from typing import Dict, List, Optional, Set, Union, overload

import cibuildwheel
import cibuildwheel.linux
import cibuildwheel.macos
import cibuildwheel.windows
from cibuildwheel.architecture import Architecture, allowed_architectures_check
from cibuildwheel.environment import EnvironmentParseError, parse_environment
from cibuildwheel.typing import PLATFORMS, PlatformName, assert_never
from cibuildwheel.util import (
    BuildOptions,
    BuildSelector,
    DependencyConstraints,
    TestSelector,
    Unbuffered,
    detect_ci_provider,
    resources_dir,
)


@overload
def get_option_from_environment(option_name: str, platform: Optional[str], default: str) -> str: ...  # noqa: E704
@overload
def get_option_from_environment(option_name: str, platform: Optional[str] = None, default: None = None) -> Optional[str]: ...  # noqa: E704 E302
def get_option_from_environment(option_name: str, platform: Optional[str] = None, default: Optional[str] = None) -> Optional[str]:  # noqa: E302
    '''
    Returns an option from the environment, optionally scoped by the platform.

    Example:
      get_option_from_environment('CIBW_COLOR', platform='macos')

      This will return the value of CIBW_COLOR_MACOS if it exists, otherwise the value of
      CIBW_COLOR.
    '''
    if platform:
        option = os.environ.get(f'{option_name}_{platform.upper()}')
        if option is not None:
            return option

    return os.environ.get(option_name, default)


def main() -> None:
    platform: PlatformName

    parser = argparse.ArgumentParser(
        description='Build wheels for all the platforms.',
        epilog='''
            Most options are supplied via environment variables.
            See https://github.com/joerick/cibuildwheel#options for info.
        ''')

    parser.add_argument('--platform',
                        choices=['auto', 'linux', 'macos', 'windows'],
                        default=os.environ.get('CIBW_PLATFORM', 'auto'),
                        help='''
                            Platform to build for. For "linux" you need docker running, on Mac
                            or Linux. For "macos", you need a Mac machine, and note that this
                            script is going to automatically install MacPython on your system,
                            so don't run on your development machine. For "windows", you need to
                            run in Windows, and it will build and test for all versions of
                            Python. Default: auto.
                        ''')

    parser.add_argument('--archs',
                        default=None,
                        help='''
                            Comma-separated list of CPU architectures to build for.
                            When set to 'auto', builds the architectures natively supported
                            on this machine. Set this option to build an architecture
                            via emulation, for example, using binfmt_misc and QEMU.
                            Default: auto.
                            Choices: auto, native, all, {}
                        '''.format(", ".join(a.name for a in Architecture)))
    parser.add_argument('--output-dir',
                        default=os.environ.get('CIBW_OUTPUT_DIR', 'wheelhouse'),
                        help='Destination folder for the wheels.')
    parser.add_argument('package_dir',
                        default='.',
                        nargs='?',
                        help='''
                            Path to the package that you want wheels for. Must be a subdirectory of
                            the working directory. When set, the working directory is still
                            considered the 'project' and is copied into the Docker container on
                            Linux. Default: the working directory.
                        ''')

    parser.add_argument('--print-build-identifiers',
                        action='store_true',
                        help='Print the build identifiers matched by the current invocation and exit.')
    parser.add_argument('--allow-empty',
                        action='store_true',
                        help='Do not report an error code if the build does not match any wheels.')

    args = parser.parse_args()

    detect_obsolete_options()

    if args.platform != 'auto':
        platform = args.platform
    else:
        ci_provider = detect_ci_provider()
        if ci_provider is None:
            print(textwrap.dedent('''
                cibuildwheel: Unable to detect platform. cibuildwheel should run on your CI server;
                Travis CI, AppVeyor, Azure Pipelines, GitHub Actions, CircleCI, and Gitlab are
                supported. You can run on your development machine or other CI providers using the
                --platform argument. Check --help output for more information.
            '''), file=sys.stderr)
            sys.exit(2)
        if sys.platform.startswith('linux'):
            platform = 'linux'
        elif sys.platform == 'darwin':
            platform = 'macos'
        elif sys.platform == 'win32':
            platform = 'windows'
        else:
            print('cibuildwheel: Unable to detect platform from "sys.platform" in a CI environment. You can run '
                  'cibuildwheel using the --platform argument. Check --help output for more information.',
                  file=sys.stderr)
            sys.exit(2)

    if platform not in PLATFORMS:
        print(f'cibuildwheel: Unsupported platform: {platform}', file=sys.stderr)
        sys.exit(2)

    package_dir = Path(args.package_dir)
    output_dir = Path(args.output_dir)

    if platform == 'linux':
        repair_command_default = 'auditwheel repair -w {dest_dir} {wheel}'
    elif platform == 'macos':
<<<<<<< HEAD
        repair_command_default = 'delocate-listdeps {wheel} && delocate-wheel --require-archs {delocate_archs} -w {dest_dir} {wheel}'
    else:
=======
        repair_command_default = 'delocate-listdeps {wheel} && delocate-wheel --require-archs x86_64 -w {dest_dir} {wheel}'
    elif platform == 'windows':
>>>>>>> 9cffb969
        repair_command_default = ''
    else:
        assert_never(platform)

    build_config, skip_config = os.environ.get('CIBW_BUILD', '*'), os.environ.get('CIBW_SKIP', '')
    test_skip = os.environ.get('CIBW_TEST_SKIP', '')
    environment_config = get_option_from_environment('CIBW_ENVIRONMENT', platform=platform, default='')
    before_all = get_option_from_environment('CIBW_BEFORE_ALL', platform=platform, default='')
    before_build = get_option_from_environment('CIBW_BEFORE_BUILD', platform=platform)
    repair_command = get_option_from_environment('CIBW_REPAIR_WHEEL_COMMAND', platform=platform, default=repair_command_default)
    dependency_versions = get_option_from_environment('CIBW_DEPENDENCY_VERSIONS', platform=platform, default='pinned')
    test_command = get_option_from_environment('CIBW_TEST_COMMAND', platform=platform)
    before_test = get_option_from_environment('CIBW_BEFORE_TEST', platform=platform)
    test_requires = get_option_from_environment('CIBW_TEST_REQUIRES', platform=platform, default='').split()
    test_extras = get_option_from_environment('CIBW_TEST_EXTRAS', platform=platform, default='')
    build_verbosity_str = get_option_from_environment('CIBW_BUILD_VERBOSITY', platform=platform, default='')

    build_selector = BuildSelector(build_config=build_config, skip_config=skip_config)
    test_selector = TestSelector(skip_config=test_skip)

    try:
        environment = parse_environment(environment_config)
    except (EnvironmentParseError, ValueError):
        print(f'cibuildwheel: Malformed environment option "{environment_config}"', file=sys.stderr)
        traceback.print_exc(None, sys.stderr)
        sys.exit(2)

    if dependency_versions == 'pinned':
        dependency_constraints: Optional[DependencyConstraints] = DependencyConstraints.with_defaults()
    elif dependency_versions == 'latest':
        dependency_constraints = None
    else:
        dependency_versions_path = Path(dependency_versions)
        dependency_constraints = DependencyConstraints(dependency_versions_path)

    if test_extras:
        test_extras = f'[{test_extras}]'

    try:
        build_verbosity = min(3, max(-3, int(build_verbosity_str)))
    except ValueError:
        build_verbosity = 0

    # Add CIBUILDWHEEL environment variable
    # This needs to be passed on to the docker container in linux.py
    os.environ['CIBUILDWHEEL'] = '1'

    if not any((package_dir / name).exists()
               for name in ["setup.py", "setup.cfg", "pyproject.toml"]):
        print('cibuildwheel: Could not find setup.py, setup.cfg or pyproject.toml at root of package', file=sys.stderr)
        sys.exit(2)

    if args.archs is not None:
        archs_config_str = args.archs
    else:
        archs_config_str = get_option_from_environment('CIBW_ARCHS', platform=platform, default='auto')
    archs = Architecture.parse_config(archs_config_str, platform=platform)

    identifiers = get_build_identifiers(platform, build_selector, archs)

    if args.print_build_identifiers:
        for identifier in identifiers:
            print(identifier)
        sys.exit(0)

    manylinux_images: Optional[Dict[str, str]] = None
    if platform == 'linux':
        pinned_docker_images_file = resources_dir / 'pinned_docker_images.cfg'
        all_pinned_docker_images = ConfigParser()
        all_pinned_docker_images.read(pinned_docker_images_file)
        # all_pinned_docker_images looks like a dict of dicts, e.g.
        # { 'x86_64': {'manylinux1': '...', 'manylinux2010': '...', 'manylinux2014': '...'},
        #   'i686': {'manylinux1': '...', 'manylinux2010': '...', 'manylinux2014': '...'},
        #   'pypy_x86_64': {'manylinux2010': '...' }
        #   ... }

        manylinux_images = {}

        for build_platform in ['x86_64', 'i686', 'pypy_x86_64', 'aarch64', 'ppc64le', 's390x']:
            pinned_images = all_pinned_docker_images[build_platform]

            config_name = f'CIBW_MANYLINUX_{build_platform.upper()}_IMAGE'
            config_value = os.environ.get(config_name)

            if config_value is None:
                # default to manylinux2010 if it's available, otherwise manylinux2014
                image = pinned_images.get('manylinux2010') or pinned_images.get('manylinux2014')
            elif config_value in pinned_images:
                image = pinned_images[config_value]
            else:
                image = config_value

            manylinux_images[build_platform] = image

    build_options = BuildOptions(
        architectures=archs,
        package_dir=package_dir,
        output_dir=output_dir,
        test_command=test_command,
        test_requires=test_requires,
        test_extras=test_extras,
        before_test=before_test,
        before_build=before_build,
        before_all=before_all,
        build_verbosity=build_verbosity,
        build_selector=build_selector,
        test_selector=test_selector,
        repair_command=repair_command,
        environment=environment,
        dependency_constraints=dependency_constraints,
        manylinux_images=manylinux_images,
    )

    # Python is buffering by default when running on the CI platforms, giving problems interleaving subprocess call output with unflushed calls to 'print'
    sys.stdout = Unbuffered(sys.stdout)  # type: ignore

    print_preamble(platform, build_options)

    try:
        allowed_architectures_check(platform, build_options.architectures)
    except ValueError as err:
        print("cibuildwheel:", *err.args, file=sys.stderr)
        sys.exit(4)

    if not identifiers:
        print(f'cibuildwheel: No build identifiers selected: {build_selector}', file=sys.stderr)
        if not args.allow_empty:
            sys.exit(3)

    if not output_dir.exists():
        output_dir.mkdir(parents=True)

    if platform == 'linux':
        cibuildwheel.linux.build(build_options)
    elif platform == 'windows':
        cibuildwheel.windows.build(build_options)
    elif platform == 'macos':
        cibuildwheel.macos.build(build_options)
    else:
        assert_never(platform)


def detect_obsolete_options() -> None:
    # Check the old 'MANYLINUX1_*_IMAGE' options
    for (deprecated, alternative) in [('CIBW_MANYLINUX1_X86_64_IMAGE', 'CIBW_MANYLINUX_X86_64_IMAGE'),
                                      ('CIBW_MANYLINUX1_I686_IMAGE', 'CIBW_MANYLINUX_I686_IMAGE')]:
        if deprecated in os.environ:
            print(f"'{deprecated}' has been deprecated, and will be removed in a future release. Use the option '{alternative}' instead.")
            if alternative not in os.environ:
                print(f"Using value of option '{deprecated}' as replacement for '{alternative}'")
                os.environ[alternative] = os.environ[deprecated]
            else:
                print(f"Option '{alternative}' is not empty. Please unset '{deprecated}'")
                sys.exit(2)

    # Check for deprecated identifiers in 'CIBW_BUILD' and 'CIBW_SKIP' options
    for option in ['CIBW_BUILD', 'CIBW_SKIP']:
        for deprecated, alternative in [('manylinux1', 'manylinux'),
                                        ('macosx_10_6_intel', 'macosx_x86_64'),
                                        ('macosx_10_9_x86_64', 'macosx_x86_64')]:
            if option in os.environ and deprecated in os.environ[option]:
                print(f"Build identifiers with '{deprecated}' have been deprecated. Replacing all occurences of '{deprecated}' with '{alternative}' in the option '{option}'")
                os.environ[option] = os.environ[option].replace(deprecated, alternative)


def print_preamble(platform: str, build_options: BuildOptions) -> None:
    print(textwrap.dedent('''
             _ _       _ _   _       _           _
         ___|_| |_ _ _|_| |_| |_ _ _| |_ ___ ___| |
        |  _| | . | | | | | . | | | |   | -_| -_| |
        |___|_|___|___|_|_|___|_____|_|_|___|___|_|
        '''))

    print(f'cibuildwheel version {cibuildwheel.__version__}\n')

    print('Build options:')
    print(f'  platform: {platform!r}')
    for option, value in sorted(build_options._asdict().items()):
        print(f'  {option}: {value!r}')

    warnings = detect_warnings(platform, build_options)
    if warnings:
        print('\nWarnings:')
        for warning in warnings:
            print('  ' + warning)

    print('\nHere we go!\n')


def get_build_identifiers(
    platform: PlatformName, build_selector: BuildSelector, architectures: Set[Architecture]
) -> List[str]:
    python_configurations: Union[List[cibuildwheel.linux.PythonConfiguration],
                                 List[cibuildwheel.windows.PythonConfiguration],
                                 List[cibuildwheel.macos.PythonConfiguration]]
    if platform == 'linux':
        python_configurations = cibuildwheel.linux.get_python_configurations(build_selector, architectures)
    elif platform == 'windows':
        python_configurations = cibuildwheel.windows.get_python_configurations(build_selector, architectures)
    elif platform == 'macos':
<<<<<<< HEAD
        python_configurations = cibuildwheel.macos.get_python_configurations(build_selector, architectures)
=======
        python_configurations = cibuildwheel.macos.get_python_configurations(build_selector)
    else:
        assert_never(platform)
>>>>>>> 9cffb969

    return [config.identifier for config in python_configurations]


def detect_warnings(platform: str, build_options: BuildOptions) -> List[str]:
    warnings = []

    # warn about deprecated {python} and {pip}
    for option_name in ['test_command', 'before_build']:
        option_value = getattr(build_options, option_name)

        if option_value:
            if '{python}' in option_value or '{pip}' in option_value:
                warnings.append(option_name + ": '{python}' and '{pip}' are no longer needed, and will be removed in a future release. Simply use 'python' or 'pip' instead.")

    return warnings


if __name__ == '__main__':
    main()<|MERGE_RESOLUTION|>--- conflicted
+++ resolved
@@ -137,13 +137,8 @@
     if platform == 'linux':
         repair_command_default = 'auditwheel repair -w {dest_dir} {wheel}'
     elif platform == 'macos':
-<<<<<<< HEAD
         repair_command_default = 'delocate-listdeps {wheel} && delocate-wheel --require-archs {delocate_archs} -w {dest_dir} {wheel}'
-    else:
-=======
-        repair_command_default = 'delocate-listdeps {wheel} && delocate-wheel --require-archs x86_64 -w {dest_dir} {wheel}'
     elif platform == 'windows':
->>>>>>> 9cffb969
         repair_command_default = ''
     else:
         assert_never(platform)
@@ -344,13 +339,9 @@
     elif platform == 'windows':
         python_configurations = cibuildwheel.windows.get_python_configurations(build_selector, architectures)
     elif platform == 'macos':
-<<<<<<< HEAD
         python_configurations = cibuildwheel.macos.get_python_configurations(build_selector, architectures)
-=======
-        python_configurations = cibuildwheel.macos.get_python_configurations(build_selector)
     else:
         assert_never(platform)
->>>>>>> 9cffb969
 
     return [config.identifier for config in python_configurations]
 
