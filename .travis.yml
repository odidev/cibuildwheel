language: python

matrix:
  include:
    # Linux
    - sudo: required
      services:
        - docker
      env:
        - "PYTHON=python2"
    - sudo: required
      services:
        - docker
      env:
        - "PYTHON=python3"
    # macOS
    - os: osx
      env:
        - "PYTHON=python2"
    - os: osx
      env:
        - "PYTHON=python3"

script:
  - |
    if [[ "$TRAVIS_OS_NAME" == "osx" ]]; then
<<<<<<< HEAD
      $PYTHON -m pip install .
      $PYTHON ./run_tests.py
    else
      # linux test requires root to clean up the wheelhouse (docker runs as root)
      sudo $PYTHON -m pip install .
      sudo $PYTHON ./run_tests.py
=======
      pip install -r requirements-dev.txt
      python ./bin/run_tests.py
    else
      # linux test requires root to clean up the wheelhouse (docker runs as root)
      sudo pip install -r requirements-dev.txt
      sudo python ./bin/run_tests.py
>>>>>>> d0a211dc
    fi<|MERGE_RESOLUTION|>--- conflicted
+++ resolved
@@ -24,19 +24,10 @@
 script:
   - |
     if [[ "$TRAVIS_OS_NAME" == "osx" ]]; then
-<<<<<<< HEAD
-      $PYTHON -m pip install .
-      $PYTHON ./run_tests.py
+      $PYTHON -m pip install -r requirements-dev.txt
+      $PYTHON ./bin/run_tests.py
     else
       # linux test requires root to clean up the wheelhouse (docker runs as root)
-      sudo $PYTHON -m pip install .
-      sudo $PYTHON ./run_tests.py
-=======
-      pip install -r requirements-dev.txt
-      python ./bin/run_tests.py
-    else
-      # linux test requires root to clean up the wheelhouse (docker runs as root)
-      sudo pip install -r requirements-dev.txt
-      sudo python ./bin/run_tests.py
->>>>>>> d0a211dc
+      sudo $PYTHON -m pip install -r requirements-dev.txt
+      sudo $PYTHON ./bin/run_tests.py
     fi