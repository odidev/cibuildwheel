--- conflicted
+++ resolved
@@ -22,9 +22,6 @@
 [flake8]
 ignore = E501,W503
 application-import-names = cibuildwheel
-<<<<<<< HEAD
-extend-exclude = cibuildwheel/resources/
-=======
 exclude =
   cibuildwheel/resources/,
   dist/,
@@ -33,5 +30,4 @@
   env/,
   env2/,
   .venv/,
-  site/
->>>>>>> cf8fa693
+  site/